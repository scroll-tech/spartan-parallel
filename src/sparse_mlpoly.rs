--- conflicted
+++ resolved
@@ -279,7 +279,6 @@
   comb_mem: DensePolynomial,
 }
 
-
 #[derive(Serialize)]
 pub struct SparseMatPolyCommitmentGens {
   gens_ops: PolyCommitmentGens,
@@ -453,23 +452,10 @@
   pub fn multiply_vec(&self, num_rows: usize, num_cols: usize, z: &[Scalar]) -> Vec<Scalar> {
     assert_eq!(z.len(), num_cols);
 
-<<<<<<< HEAD
-    (0..self.M.len())
-      .map(|i| {
-        let row = self.M[i].row;
-        let col = self.M[i].col;
-        let val = &self.M[i].val;
-        assert!(col < num_cols);
-        (row, val * z[col])
-      })
-      .fold(vec![Scalar::zero(); num_rows], |mut Mz, (r, v)| {
-        Mz[r] += v;
-=======
     self.M.iter().fold(
       vec![Scalar::zero(); num_rows],
       |mut Mz, SparseMatEntry { row, col, val }| {
         Mz[*row] += val * z[*col];
->>>>>>> f65cbeaf
         Mz
       },
     )
@@ -477,7 +463,13 @@
 
   // Z is consisted of vector segments
   // Z[i] contains entries i * max_num_cols ~ i * max_num_cols + num_cols
-  pub fn multiply_vec_disjoint_rounds(&self, num_rows: usize, max_num_cols: usize, _num_cols: usize, z: &Vec<Vec<Scalar>>) -> Vec<Scalar> {
+  pub fn multiply_vec_disjoint_rounds(
+    &self,
+    num_rows: usize,
+    max_num_cols: usize,
+    _num_cols: usize,
+    z: &Vec<Vec<Scalar>>,
+  ) -> Vec<Scalar> {
     (0..self.M.len())
       .map(|i| {
         let row = self.M[i].row;
@@ -503,7 +495,6 @@
     z: &[Scalar]
   ) -> Vec<Vec<Scalar>> {
     assert!(z.len() == num_proofs * base_num_cols);
-
     let mut Mz_list = vec![vec![Scalar::zero(); base_num_rows]; num_proofs];
     // Based on the construction of PERM_POLY and CONSIS_CHECK,
     // We don't need to scan through every non-zero entry of the instance
@@ -573,7 +564,6 @@
     num_cols: usize,
   ) -> Vec<Scalar> {
     let mut M_evals: Vec<Scalar> = vec![Scalar::zero(); num_cols];
-
     for i in 0..self.M.len() * max_num_proofs / max_num_proofs_bound {
       let entry = &self.M[i];
       // Skip out-of-bound constraints
@@ -1249,39 +1239,14 @@
     }
 
     let (proof_ops, rand_ops) = ProductCircuitEvalProofBatched::prove(
-<<<<<<< HEAD
       &mut prod_circuit_list.iter_mut().map(|i| &mut *i).collect(),
       &mut dotp_circuit_list.iter_mut().map(|i| &mut *i).collect(),
-=======
-      &mut [
-        &mut row_read_A[0],
-        &mut row_read_B[0],
-        &mut row_read_C[0],
-        &mut row_write_A[0],
-        &mut row_write_B[0],
-        &mut row_write_C[0],
-        &mut col_read_A[0],
-        &mut col_read_B[0],
-        &mut col_read_C[0],
-        &mut col_write_A[0],
-        &mut col_write_B[0],
-        &mut col_write_C[0],
-      ],
-      &mut [
-        &mut dotp_left_A[0],
-        &mut dotp_right_A[0],
-        &mut dotp_left_B[0],
-        &mut dotp_right_B[0],
-        &mut dotp_left_C[0],
-        &mut dotp_right_C[0],
-      ],
->>>>>>> f65cbeaf
       transcript,
     );
 
     // produce a batched proof of memory-related product circuits
     let (proof_mem, rand_mem) = ProductCircuitEvalProofBatched::prove(
-      &mut [
+      &mut vec![
         &mut row_prod_layer.init,
         &mut row_prod_layer.audit,
         &mut col_prod_layer.init,
