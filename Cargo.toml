--- conflicted
+++ resolved
@@ -11,11 +11,7 @@
 keywords = ["zkSNARKs", "cryptography", "proofs"]
 
 [dependencies]
-<<<<<<< HEAD
-curve25519-dalek = { version = "3.2.1", features = [
-=======
 curve25519-dalek = { version = "4.1.1", features = [
->>>>>>> f65cbeaf
     "serde",
     "alloc",
     "rand_core",
@@ -44,26 +40,6 @@
 name = "libspartan"
 path = "src/lib.rs"
 
-[[bin]]
-name = "snark"
-path = "profiler/snark.rs"
-required-features = ["std"]
-
-[[bin]]
-name = "nizk"
-path = "profiler/nizk.rs"
-required-features = ["std"]
-
-[[bench]]
-name = "snark"
-harness = false
-required-features = ["std"]
-
-[[bench]]
-name = "nizk"
-harness = false
-required-features = ["std"]
-
 [features]
 default = ["std"]
 std = [
